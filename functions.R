--- conflicted
+++ resolved
@@ -1,4 +1,3 @@
-<<<<<<< HEAD
 #' Adjust a case carrier ratio based on malnutrition prevalence
 adjustCaseCarrierRatio = function(ccr, kilifi_maln_prev = 0.2, maln_RR = 2){
   base_risk = ccr/(1 - kilifi_maln_prev + kilifi_maln_prev*maln_RR)
@@ -448,7 +447,6 @@
 }
 
 #' Get dominant eigenvalue
-#' - todo, calculate for NGM
 dominantEigenValue = function(contact_matrix){
   return(Re(eigen(contact_matrix, only.values = TRUE)[["values"]][1]))
 }
@@ -548,555 +546,6 @@
   if(return_table) return(coverage_by_age)
   else return(coverage_table[, value])
 }
-=======
-#' Adjust a case carrier ratio based on malnutrition prevalence
-adjustCaseCarrierRatio = function(ccr, kilifi_maln_prev = 0.2, maln_RR = 2){
-  base_risk = ccr/(1 - kilifi_maln_prev + kilifi_maln_prev*maln_RR)
-  return(base_risk)
-}
-
-#' Calculate the multinomial log likelihood  
-multinomial_log_ll = function(data){
-  if(nrow(data[modelled <= 0]) > 0){
-    warning("At least one modelled value was <0, rejecting the proposal.")
-    return(-Inf)
-  } else
-    data[, LL := observed * log(modelled)] %>%
-    .[, .(LL = sum(LL)), by = c("age")] %>%
-    .[, LL] %>%
-    return
-}
-
-#' tryCatch to wrap around the deSolve functions
-#' - there may be runs where deSolve returns an error, in which case we do not want the MCMC to fail
-tryCatchWE = function(expr){
-  status = 0
-  wHandler = function(w) status <<- 1
-  eHandler = function(e) status <<- 2
-  value = list(value = tryCatch(expr, error = eHandler, warning = wHandler), status = status)
-  return(value)
-}
-
-#' Should work to compile on all platforms
-#' Mostly based on inline::cxxfunction
-#' Compiled model is slightly slower compared to manual compilation
-#' - TODO: figure out why
-#' - system('g++ -c -o ./model/build/Fit_by_arm_quick_v5.o ./model/Fit_by_arm_quick_v5.cpp -L/usr/lib/R/lib -lR -std=gnu++11 -shared -L/usr/lib/R/lib -Wl,-Bsymbolic-functions,-z,relro -I"/usr/share/R/include" -I"/home/lsh1604011/workspace/Dosing_schedule_and_fitting" -I"/home/lsh1604011/R/x86_64-pc-linux-gnu-library/4.0/Rcpp/include" -I"/home/lsh1604011/R/x86_64-pc-linux-gnu-library/4.0/RcppArmadillo/include" -fPIC -DNDEBUG -fopenmp -g -O3 -fdebug-prefix-map=/build/r-base-8T8CYO/r-base-4.0.3=. -fstack-protector-strong -Wformat -Werror=format-security -Wdate-time -D_FORTIFY_SOURCE=2 -g')
-#' - system('g++ -o ./model/build/Fit_by_arm_quick_v5.so ./model/build/Fit_by_arm_quick_v5.o -L/usr/lib/R/lib -lR -std=gnu++11 -shared -L/usr/lib/R/lib -Wl,-Bsymbolic-functions,-z,relro -I"/usr/share/R/include" -I"/home/lsh1604011/workspace/espicc_model" -I"/home/lsh1604011/R/x86_64-pc-linux-gnu-library/4.0/Rcpp/include" -fPIC -fopenmp -llapack -lblas -lgfortran -lm -lquadmath -L/usr/lib/R/lib -lR')
-compileModel = function(cpp_file, shrd_lib_loc){
-  if(!file.exists(cpp_file))
-    stop("Cpp file does not exist")
-  shrd_lib_name = gsub(".cpp", .Platform$dynlib.ext, basename(cpp_file))
-  if(file.exists(sprintf("%s/%s", shrd_lib_loc, shrd_lib_name)))
-    file.remove(sprintf("%s/%s", shrd_lib_loc, shrd_lib_name))
-  
-  cmd = paste0(R.home(component = "bin"), "/R")
-  
-  #' Need to include these directories  
-  paths = sapply(c("Rcpp", "RcppArmadillo"), find.package)
-  flag = paste(paste0("-I\"", paths, "/include\""), collapse = " ")
-  
-  #' Need to set additional compiler flags
-  do.call(Sys.setenv, inline::getPlugin("RcppArmadillo")$env)
-  Sys.setenv(CLINK_CPPFLAGS = flag)
-  Sys.setenv(PKG_CXXFLAGS="-std=c++14")
-  
-  #' Compile model
-  system2(cmd, args = paste(" CMD SHLIB -o", sprintf("%s/%s", shrd_lib_loc, shrd_lib_name), cpp_file))
-  if(!file.exists(sprintf("%s/%s", shrd_lib_loc, shrd_lib_name)))
-    stop("Something went wrong")
-  
-  #' Remove object file
-  if(file.exists(gsub(".cpp", ".o", cpp_file)))
-    file.remove(gsub(".cpp", ".o", cpp_file))
-}
-
-reshapeModelOutput = function(model_output, param.list){
-  compartments = c("S", "VT", "NVT", "B")
-  N_agegroups = param.list$n_agrp
-  cluster_arms = param.list$trial_arms %>%
-    lapply(function(x){
-      c("unvaccinated", names(x[["arms"]])) %>% lapply(function(arm_name){
-        data.table(
-          dose = factor(arm_name, c("unvaccinated", names(x[["arms"]]))) %>% rep(length(compartments) * N_agegroups),
-          compartment = factor(compartments, compartments) %>% rep(each = N_agegroups),
-          age = 1:N_agegroups %>% rep(length(compartments)))
-      }) %>% rbindlist})
-  for(cl in 1:length(param.list$trial_arms)){
-    clname = names(param.list$trial_arms)[cl]
-    cluster_arms[[cl]][, cluster := factor(clname, names(param.list$trial_arms))]
-  }
-  cluster_arms = cluster_arms %>% rbindlist
-  cluster_arms = cluster_arms[, c("cluster", "dose", "compartment", "age")] %>% setorder(cluster, dose, compartment, age)
-  cluster_arms[, compartment_index := as.character(1:.N)]
-  
-  out_prevalence = model_output[, c(colnames(model_output) %>% subset(!grepl("incidence", .) & !grepl("N_", .))), with=FALSE] %>%
-    melt(id.vars = "time", variable.name = "compartment_index", value.name = "prevalence")
-  
-  if(any(colnames(model_output) %>% grepl("incidence", .))){
-    out_incidence = model_output[, c("time", colnames(model_output) %>% subset(grepl("incidence", .))), with=FALSE] %>%
-      melt(id.vars = "time", variable.name = "compartment_index", value.name = "incidence") %>%
-      .[, compartment_index := compartment_index %>% gsub("incidence_", "", .)]
-    
-    out = out_prevalence %>% merge(out_incidence, by=c("compartment_index", "time"))
-    out = out %>% melt(measure.vars = c("prevalence", "incidence"))
-  } else {
-    out = out_prevalence %>% melt(measure.vars = c("prevalence"))
-  }
-  
-  out = out %>% merge(cluster_arms, by = c("compartment_index"), all = TRUE)
-  out %>% setorder(variable, cluster, dose, compartment, age, time)  
-  out[variable == "incidence", compartment := switch(as.character(compartment), "S" = "S_VT", "VT" = "S_NVT", "NVT" = "VT_B", "B" = "NVT_B"), by = c("compartment")]
-  out = out[, c("variable", "cluster", "dose", "compartment", "age", "time", "value")]
-  
-  if(any(colnames(model_output) %>% grepl("N_", .))){
-    out_population = model_output[, c("time", colnames(model_output) %>% subset(grepl("N_", .))), with=FALSE] %>%
-      melt(id.vars = "time", variable.name = "cluster_age_index", value.name = "prevalence") %>%
-      .[, cluster_age_index := cluster_age_index %>% gsub("N_", "", .) %>% as.numeric()] %>%
-      merge(data.table(age = 1:N_agegroups %>% rep(length(param.list$trial_arms)),
-                       cluster = names(param.list$trial_arms) %>% rep(each = N_agegroups),
-                       cluster_age_index = seq_len(N_agegroups * length(param.list$trial_arms))),
-            by = "cluster_age_index") %>% .[, c("compartment", "variable", "value") := .("N", "prevalence", prevalence)] %>%
-      .[, c("variable", "cluster", "compartment", "age", "time", "value")]
-    
-    out = out %>% rbind(out_population, fill=TRUE)
-  }
-  
-  return(out)
-}
-
-statePropModelOutput = function(model_output, param.list, catchup_ages = 0:14){
-  if(length(model_output[, unique(time)]) != 1) stop("Table model_output needs to be for a single timestep")
-  if(length(param.list$trial_arms) == 0) stop("There are no vaccine arms specified")
-  n_catchup_arms = sum(sapply(param.list$trial_arms, function(x) "catchup" %in% names(x)))
-  apply_catchup = TRUE
-  if(n_catchup_arms == 0){
-    apply_catchup = FALSE
-    warning("There is no catchup dose specified in the trial_arms argument. No catchup campaign will be implemented and variable catchup_ages will be ignored")
-  } else if(n_catchup_arms > 0 & n_catchup_arms < length(param.list$trial_arms)){
-    stop("Some trial_arms have catchup campaign specified and some have not. States will not be correctly calculated for arms where no catchup campaign is specified")
-  }
-  
-  n_agrp = param.list$n_agrp
-  n_clus = length(param.list$trial_arms)
-  state_prop = numeric(sum(sapply(param.list$trial_arms, length) + 1) * 4 * n_agrp)
-  i=1
-  for(cl in 1:n_clus)
-    for(d in c("unvaccinated", names(param.list$trial_arms[[cl]]))){
-      state_prop[i:(i + 4 * n_agrp - 1)] = switch(
-        d,
-        "unvaccinated" = model_output[order(compartment, age), .(value = value * ifelse(apply_catchup, !age %in% catchup_ages, 1)), by=seq_len(model_output[, .N])][, value],
-        "catchup" = model_output[order(compartment, age), .(value = value * ifelse(apply_catchup, age %in% catchup_ages, 1)), by=seq_len(model_output[, .N])][, value],
-        rep(0, model_output[, .N])
-      )
-      i = i + 4 * n_agrp
-    }
-  return(state_prop)
-}
-
-eqStatesVaccinate = function(model_output, param.list){
-  if(length(model_output[, unique(time)]) != 1) stop("Table model_output needs to be for a single timestep")
-  
-  model_output %>% setorder(cluster, dose, compartment, age)
-  
-  compartments = c("S", "VT", "NVT", "B")
-  cluster_arms = param.list$trial_arms %>%
-    lapply(function(x){
-      c("unvaccinated", names(x[["arms"]])) %>% lapply(function(arm_name){
-        data.table(
-          dose = factor(arm_name, c("unvaccinated", names(x[["arms"]]))) %>% rep(length(compartments) * age_groups_model[, .N]),
-          compartment = factor(compartments, compartments) %>% rep(each = age_groups_model[, .N]),
-          age = 1:age_groups_model[, .N] %>% rep(length(compartments)),
-          value = switch(arm_name,
-                         "unvaccinated" = rep(1, length(compartments) * age_groups_model[, .N]) - {
-                           if(length(x[["arms"]]) == 0) 0 else
-                             x[["arms"]] %>% sapply(function(x) x[["catchup_coverage"]]) %>%
-                             rowSums %>% rep(length(compartments))},
-                         x[["arms"]][[arm_name]][["catchup_coverage"]]))
-      }) %>% rbindlist})
-  for(cl in 1:length(param.list$trial_arms)){
-    clname = names(param.list$trial_arms)[cl]
-    cluster_arms[[cl]][, cluster := factor(clname, names(param.list$trial_arms))]
-  }
-  cluster_arms = cluster_arms %>% rbindlist
-  cluster_arms = cluster_arms[, c("cluster", "dose", "compartment", "age", "value")] %>% setorder(cluster, dose, compartment, age)
-  model_output[, c("cluster", "dose", "compartment") := .(factor(cluster, levels(cluster_arms$cluster)),
-                                                          factor(dose, levels(cluster_arms$dose)),
-                                                          factor(compartment, levels(cluster_arms$compartment)))]
-  cluster_arms = cluster_arms %>% merge(model_output[,-"dose"], by = c("cluster", "compartment", "age")) %>%
-    .[, state := value.x * value.y] %>% .[, -c("value.x", "value.y")]
-  
-  cluster_arms = cluster_arms[, c("cluster", "dose", "compartment", "age", "state")] %>% setorder(cluster, dose, compartment, age)
-  return(cluster_arms)
-}
-
-adaptiveMCMC = function(
-  calculateLL, model_params, updateParameters, model_params_prior, model_params_prior_covmat = NULL,
-  mcmc_steps = 500000, mcmc_adapt_size_start = 1000, mcmc_adapt_size_cooling = 0.999, mcmc_adapt_shape_start = 1000,
-  mcmc_adapt_shape_stop = 1000, mcmc_scaling_factor_max = 50,
-  output_file = sprintf("%s/MCMC_with6A_1.txt", OUTPUT_FOLDER),
-  model_output_folder = sprintf("%s/%s", OUTPUT_FOLDER, "model_output")
-){
-  dir.create(model_output_folder)
-  
-  model_params_current = model_params_prior[, c("variable", "mean")] %>% (function(x){z=x[, mean]; names(z)=x[, variable]; return(z)})
-  model_params = updateParameters(
-    model_params_current %>% t %>% as.data.table %>% melt(id.vars=character(0)),
-    model_params)
-  
-  #Placeholders for return values
-  mcmc_adapt_shape_start_at = NA_integer_
-  mcmc_adapt_shape_stop_at = NA_integer_
-  
-  mcmc_out_settings = list(
-    list(param = "mcmc_steps", value = mcmc_steps),
-    list(param = "mcmc_adapt_size_start", value = mcmc_adapt_size_start),
-    list(param = "mcmc_adapt_size_cooling", value = mcmc_adapt_size_cooling),
-    list(param = "mcmc_adapt_shape_start", value = mcmc_adapt_shape_start),
-    list(param = "mcmc_adapt_shape_start_at", value = NA_integer_),
-    list(param = "mcmc_adapt_shape_stop", value = mcmc_adapt_shape_stop),
-    list(param = "mcmc_adapt_shape_stop_at", value = NA_integer_),
-    list(param = "mcmc_scaling_factor_max", value = mcmc_scaling_factor_max)) %>%
-    lapply(as.data.table) %>% rbindlist
-  fwrite(mcmc_out_settings, sprintf("%s/mcmc_out_settings.csv", OUTPUT_FOLDER))
-  
-  updateCovMat = function(model_params_covmat_empirical, model_params_mean, model_params_current, i){
-    model_params_residual = model_params_current - model_params_mean
-    
-    model_params_covmat_empirical = (
-      model_params_covmat_empirical * (i - 1) +
-        (i - 1)/i * model_params_residual %*% t(model_params_residual)
-    )/i
-    
-    model_params_mean = model_params_mean + model_params_residual/i
-    
-    return(list(model_params_covmat_empirical = model_params_covmat_empirical, model_params_mean = model_params_mean))
-  }
-  
-  mcmc_params = matrix(NA, nrow = mcmc_steps, ncol = nrow(model_params_prior) + 3)
-  colnames(mcmc_params) = c(model_params_prior[, variable], c("logprior", "loglikelihood", "logposterior"))
-  
-  mcmc_adapting_size = FALSE
-  mcmc_adapting_shape = FALSE
-  mcmc_adapt_shape_i = 0
-  mcmc_acceptance_rate = 0
-  mcmc_scaling_factor = 1
-  proposed_accepted = 0
-  
-  model_params_covmat_proposed = model_params_prior_covmat
-  if(is.null(model_params_covmat_proposed)){
-    model_params_covmat_proposed = matrix(
-      diag(model_params_prior[, sd]^2, nrow = nrow(model_params_prior)), nrow = nrow(model_params_prior),
-      dimnames = list(model_params_prior[, variable], model_params_prior[, variable]))
-  }
-  
-  model_params_covmat_proposed_init = model_params_covmat_proposed
-  model_params_current = model_params_prior[, c("variable", "mean")] %>% (function(x){z=x[, mean]; names(z)=x[, variable]; return(z)})
-  model_params_mean = model_params_current
-  
-  model_params = updateParameters(
-    model_params_current %>% t %>% as.data.table %>% melt(id.vars=character(0)),
-    model_params)
-  
-  #' Log-likelihood initial parameters
-  model_output = calculateLL(model_params)
-  
-  priorLikelihood = function(theta, param_priors = priors, combine=TRUE){
-    pl = numeric(length(theta))
-    for(i in 1:length(theta)){
-      pl[i] = param_priors$prior[[i]](theta[i])
-    }
-    if(combine) return(sum(pl)) else return(pl)
-  }
-  
-  log_likelihood_current = model_output$log_ll_total
-  log_prior_current = priorLikelihood(model_params_current)
-  log_posterior_current = log_likelihood_current + log_prior_current
-  
-  #' Initial empirical covariance matrix is 0 everywhere
-  model_params_covmat_empirical = model_params_covmat_proposed
-  model_params_covmat_empirical[, ] = 0
-  
-  z = 0
-  for(i in 1:mcmc_steps){
-    
-    if(i >= mcmc_adapt_size_start && mcmc_adapt_shape_i <= mcmc_adapt_shape_stop){
-      if(!mcmc_adapting_shape && mcmc_adapt_shape_i == 0){
-        if(!mcmc_adapting_size){
-          mcmc_adapting_size = TRUE
-          message(sprintf("%s (%s%%) - %s - Start adapting size of covariance matrix",
-                          i, round(100*i/mcmc_steps, 1), Sys.time())) 
-        }
-        #' At every iteration, update initial covariance matrix with scaling factor, aim for acceptance rate of 0.234
-        mcmc_scaling_multiplier = exp(mcmc_adapt_size_cooling^(i - mcmc_adapt_size_start) * (mcmc_acceptance_rate - 0.234))
-        mcmc_scaling_factor = mcmc_scaling_factor * mcmc_scaling_multiplier
-        mcmc_scaling_factor = min(c(mcmc_scaling_factor, mcmc_scaling_factor_max))
-        model_params_covmat_proposed_new = mcmc_scaling_factor^2 * model_params_covmat_proposed_init
-        if(!(any(diag(model_params_covmat_proposed_new) < .Machine$double.eps))){
-          model_params_covmat_proposed = model_params_covmat_proposed_new
-        }
-      }
-      
-      if(mcmc_acceptance_rate*i >= mcmc_adapt_shape_start){
-        if(mcmc_adapting_size){
-          mcmc_adapting_size = FALSE
-          mcmc_adapting_shape = TRUE
-          
-          mcmc_adapt_shape_start_at = i
-          mcmc_out_settings[param == "mcmc_adapt_shape_start_at", value := mcmc_adapt_shape_start_at]
-          fwrite(mcmc_out_settings, sprintf("%s/mcmc_out_settings.csv", OUTPUT_FOLDER))
-          
-          message(sprintf("%s (%s%%) - %s - Stop adapting size of covariance matrix",
-                          i, round(100*i/mcmc_steps, 1), Sys.time()))
-          message(sprintf("%s (%s%%) - %s - Start adapting shape of covariance matrix",
-                          i, round(100*i/mcmc_steps, 1), Sys.time()))
-          
-          #WHY update again? Keep old scaling fator
-          mcmc_scaling_factor = 2.38/sqrt(nrow(model_params_prior))
-        }
-        
-        if(mcmc_adapting_shape){
-          if(mcmc_adapt_shape_i < mcmc_adapt_shape_stop){
-            #' Scale empirical covariance matrix
-            model_params_covmat_proposed = mcmc_scaling_factor^2 * model_params_covmat_empirical
-            mcmc_adapt_shape_i = mcmc_adapt_shape_i + mcmc_proposed_accepted  
-          } else {
-            mcmc_adapting_shape = FALSE
-            message(sprintf("%s (%s%%) - %s - Stop adapting shape of covariance matrix",
-                            i, round(100*i/mcmc_steps, 1), Sys.time()))
-            
-            mcmc_adapt_shape_stop_at = i
-            mcmc_out_settings[param == "mcmc_adapt_shape_stop_at", value := mcmc_adapt_shape_stop_at]
-            fwrite(mcmc_out_settings, sprintf("%s/mcmc_out_settings.csv", OUTPUT_FOLDER))
-          } 
-        }
-      }
-    }
-    
-    #' Ensure none of the variances are 0
-    if(any(diag(model_params_covmat_proposed) < .Machine$double.eps)){
-      print(model_params_covmat_proposed)
-      stop("Non-positive definite covariance matrix")
-    }
-    
-    #' Sample new set of parameters
-    model_params_proposed = tmvtnorm::rtmvnorm(
-      n = 1, mean = model_params_current, sigma = model_params_covmat_proposed, lower = model_params_prior[, min],
-      upper = model_params_prior[, max]) %>% as.numeric %>% (function(x){names(x)=priors[, variable]; return(x)})
-    
-    model_params = updateParameters(
-      model_params_proposed %>% t %>% as.data.table %>% melt(id.vars=character(0)),
-      model_params)
-    
-    #' Run the model and calculate the Log-Likelihood
-    model_output = calculateLL(model_params)
-    log_likelihood_proposed = model_output$log_ll_total
-    log_prior_proposed = priorLikelihood(model_params_proposed)
-    log_posterior_proposed = log_likelihood_proposed + log_prior_proposed
-    
-    #' Compute the Metropolis-Hastings ratio (log-scale)
-    log_acceptance_ratio = log_posterior_proposed - log_posterior_current
-    
-    #' Adjust the MH ratio to account for truncated mvnorm prior
-    log_acceptance_ratio = log_acceptance_ratio + tmvtnorm::dtmvnorm(
-      x = model_params_current, mean = model_params_proposed, sigma = model_params_covmat_proposed, lower = model_params_prior[, min],
-      upper = model_params_prior[, max], log = TRUE)
-    
-    #' Check if proposal is accepted
-    mcmc_proposed_accepted = log(runif(1)) < log_acceptance_ratio
-    if(mcmc_proposed_accepted){
-      model_params_current = model_params_proposed
-      log_likelihood_current = log_likelihood_proposed
-      log_prior_current = log_prior_proposed
-      log_posterior_current = log_posterior_proposed
-      
-      #' Save model output
-      res_postvacc_all = model_output$save_data
-      #res_postvacc_all = res_postvacc_all %>% as.data.table %>% .[, -"output"] %>% reshapeModelOutput(model_params$params_vac)
-      #res_postvacc_all = res_postvacc_all %>%
-      #  merge(age_groups[, c("id", "name", "age_group_data_trial", "age_group_data_2006")], by.x="age", by.y="id") %>%
-      #  merge(popsize_model, by="name") %>%
-      #  .[, value := value * N] %>% .[!is.na(age_group_data_trial), .(value = sum(value)), by=c("cluster", "compartment", "age_group_data_trial", "time")] %>%
-      #  .[, N := sum(value), by=c("cluster", "age_group_data_trial", "time")] %>% .[, prev := value / N] %>% .[, -c("N", "value")] %>%
-      #  dcast(...~compartment, value.var="prev") %>% .[, VT := VT + B] %>% .[, -"B"] %>% melt(measure.vars = c("S", "VT", "NVT"), variable.name = "compartment", value.name = "modelled")
-      
-      qs::qsave(res_postvacc_all, sprintf("%s/out_%s.qs", model_output_folder, i))
-    }
-    
-    mcmc_params[i, ] = c(model_params_current, log_prior_current, log_likelihood_current, log_posterior_current)
-    
-    #' Update acceptance rate
-    if(i == 1)
-      mcmc_acceptance_rate = mcmc_proposed_accepted
-    else
-      mcmc_acceptance_rate = mcmc_acceptance_rate + (mcmc_proposed_accepted - mcmc_acceptance_rate)/i
-    
-    #' Update empirical covariance matrix
-    if(mcmc_adapt_shape_i <= mcmc_adapt_shape_stop){
-      tmp = updateCovMat(model_params_covmat_empirical, model_params_mean, model_params_current, i)
-      model_params_covmat_empirical = tmp$model_params_covmat_empirical
-      model_params_mean = tmp$model_params_mean
-    }
-    
-    if( (i %% 1000) == 0 )
-      write.table(mcmc_params, output_file)
-    
-    if( (i %% 10) == 0 ){
-      #message(sprintf("%s/%s (%s%%) - %s - LLp1: %s; LL: %s; a: %s (%s%%); s: %s",
-      #                i, mcmc_steps, round(100*i/mcmc_steps, 1), Sys.time(),
-      #                round(log_likelihood_proposed, 1), round(log_likelihood_current, 1),
-      #                round(mcmc_acceptance_rate*i, 1), round(100*mcmc_acceptance_rate,1),
-      #                round(mcmc_scaling_factor, 5)))
-      
-      if((z %% 15) == 0){
-        message(paste0(sprintf("%15.15s", c("Time", "Iteration", "LLProp/Curr", "LPrProp/Curr", "LPoProp/Curr", "Accepted", "Adapt",
-                                            colnames(mcmc_params)[-ncol(mcmc_params)])), collapse = " "))
-      }
-      message(paste0(c(format(Sys.time(), format="%H:%M:%S"), sprintf("%s (%s%%)", i, round(100*i/mcmc_steps,1)),
-                       sprintf("%s/%s", round(log_likelihood_proposed, 1), round(log_likelihood_current, 1)),
-                       sprintf("%s/%s", round(log_prior_proposed, 1), round(log_prior_current, 1)),
-                       sprintf("%s/%s", round(log_posterior_proposed, 1), round(log_posterior_current, 1)),
-                       sprintf("%s (%s%%)", round(mcmc_acceptance_rate*i, 1), round(100*mcmc_acceptance_rate,1)),
-                       round(mcmc_scaling_factor, 5), sprintf("%1.4e", (mcmc_params[i, -ncol(mcmc_params)]))) %>%
-                       sprintf("%15.15s", .), collapse = " "))
-      z = z + 1
-    }
-  }
-  
-  return(list(mcmc_params = mcmc_params, acceptance_rate = mcmc_acceptance_rate, covmat = model_params_covmat_proposed,
-              times = c(adapt_size_start_at = mcmc_adapt_shape_start, adapt_shape_start_at = mcmc_adapt_shape_start_at,
-                        adapt_shape_stop_at = mcmc_adapt_shape_stop_at)))
-}
-
-#' Process the contact matrix to have the same age groups as the model, and return as a matrix with
-#' contactor age-groups in columns and contactee age-groups in rows
-adjustContactMatrixAgeGroups = function(age_groups_model, contact_matrix_data, contact_matrix_data_agegroups, population_size_model){
-  contact_matrix = age_groups_model %>%
-    combineAgeBreaks(contact_matrix_data_agegroups[, -"name"] %>%
-                       cbind(contact_matrix_data %>% dcast(contactee_age_group ~ contactor_age_group)),
-                     method = "sum", value.var = contact_matrix_data_agegroups[, name]) %>%
-    .[, -c("from", "to")] %>%
-    .[, contactee_age_group := name] %>% .[, -"name"] %>%
-    melt(id.vars = "contactee_age_group", variable.name = "contactor_age_group") %>%
-    dcast(contactor_age_group ~ contactee_age_group) %>%
-    cbind(contact_matrix_data_agegroups[, -"name"]) %>%
-    combineAgeBreaks(target = age_groups_model, additional = ., method = "mean", value.var = age_groups_model[, name]) %>%
-    .[, -c("from", "to", "name")] %>%
-    as.matrix(rownames = age_groups_model[, name]) %>%
-    t()
-  
-  #'Make symmetrical for this population
-  #' multiply columns with total number of contactors by age
-  #' calculate average total number of contacts
-  #' divide columns by total number of contactors by age
-  total_matrix = contact_matrix %*% diag(population_size_model[, value])
-  total_matrix = (total_matrix + t(total_matrix))/2
-  contact_matrix = total_matrix %*% diag(1/population_size_model[, value])
-  colnames(contact_matrix) = age_groups_model[, name]
-  
-  return(contact_matrix)
-}
-
-#' Get dominant eigenvalue
-dominantEigenValue = function(contact_matrix){
-  return(Re(eigen(contact_matrix, only.values = TRUE)[["values"]][1]))
-}
-
-sampleCaseCarrierRatio = function(age_groups_model, case_carrier_data, case_carrier_data_agegroups){
-  i = sample(case_carrier_data[, iter], 1)
-  
-  case_carrier_ratio_model = age_groups_model %>%
-    combineAgeBreaks(case_carrier_data[iter == i] %>% dcast(age_group ~ st) %>%
-                       merge(x = case_carrier_data_agegroups, by.x="name", by.y="age_group"),
-                     value.var = c("NVT", "VT"))
-  
-  return(case_carrier_ratio_model)
-}
-
-#' Updates rates by timestep
-#check if any > 1
-#for each arm
-adjustForTimeStep = function(value, MODEL_TIMESTEP.=MODEL_TIMESTEP){
-  MODEL_TIMESTEP = MODEL_TIMESTEP.
-  multTimestep = function(x, checkMatrix = FALSE, popsize = NULL){
-    x = x * MODEL_TIMESTEP
-    if(!is.matrix(x) & any(x >= 1)) stop("Rate per timestep > 1, use smaller timestep.")
-    
-    #' Check if contact rate > 1
-    if(is.matrix(x) & checkMatrix){
-      if(!is.null(popsize)){
-        if(any(t(x) %*% diag(1/popsize) > 1)) stop("Rate per timestep > 1, use smaller timestep.")
-      } else {
-        if(any(x > 1)) stop("Rate per timestep > 1, use smaller timestep.") 
-      }
-    }
-          
-    return(x)
-  }
-  
-  #' If adjusting the contact matrix only, this line is used
-  if(is.matrix(value)) return(multTimestep(value))
-  
-  model_params = value
-  model_params$params_unvac$clearVT %<>% multTimestep()
-  model_params$params_unvac$clearNVT %<>% multTimestep()
-  model_params$params_unvac$ageout %<>% multTimestep()
-  model_params$params_unvac$migration[which(model_params$params_unvac$migration != -1)] %<>% multTimestep()
-  model_params$params_unvac$trial_arms %<>% lapply(function(x){
-    x$parameters$betaVT %<>% multTimestep(TRUE, x$parameters$N)
-    x$parameters$betaNVT %<>% multTimestep(TRUE, x$parameters$N)
-    x$arms %<>% lapply(function(z){
-      z$waning %<>% multTimestep()
-      return(z)})
-    return(x)})
-  
-  model_params$params_vac$clearVT %<>% multTimestep()
-  model_params$params_vac$clearNVT %<>% multTimestep()
-  model_params$params_vac$ageout %<>% multTimestep()
-  model_params$params_vac$migration[which(model_params$params_vac$migration != -1)] %<>% multTimestep()
-  model_params$params_vac$trial_arms %<>% lapply(function(x){
-    x$parameters$betaVT %<>% multTimestep(TRUE, x$parameters$N)
-    x$parameters$betaNVT %<>% multTimestep(TRUE, x$parameters$N)
-    x$arms %<>% lapply(function(z){
-      z$waning %<>% multTimestep()
-      return(z)})
-    return(x)})
-  
-  return(model_params)
-}
-
-getVaccineCoverage = function(age_groups_model, age_breaks, coverage, return_table = FALSE){
-  if(length(coverage) == 1 & length(age_breaks) == 1){
-    warning("Applying same coverage to all ages.")
-  } else if(length(coverage) == 1 & length(age_breaks) > 2){
-    warning("Applying same coverage to all age breaks provided. Consider widening the age-break provided to a single group.")
-  } else if((length(age_breaks) - 1 != length(coverage))){
-    stop("Length of coverage does not match age-breaks, and more than one coverage is specified.")
-  }
-  
-  coverage_by_age = setAgeBreaks(age_breaks) %>% .[, value := 0]
-  
-  if(length(coverage) == 1 & length(age_breaks) == 1){
-    coverage_by_age[, value := coverage]
-  } else {
-    for(a in 1:(length(age_breaks)-1)){
-      if(nrow(coverage_by_age[!agelt(from, age_breaks[a]) & !agegt(to, age_breaks[a+1])]) == 0){
-        stop(sprintf("Could not find rows for age break %s %s to %s %s",
-                     age_breaks[a], attr(age_breaks[a], "units")$numerator, age_breaks[a+1], attr(age_breaks[a+1], "units")$numerator))
-      }
-      if(length(coverage) == 1){
-        coverage_by_age[!agelt(from, age_breaks[a]) & !agegt(to, age_breaks[a+1]), value := coverage]
-      } else {
-        coverage_by_age[!agelt(from, age_breaks[a]) & !agegt(to, age_breaks[a+1]), value := coverage[a]]  
-      }
-    }
-  }
-  
-  coverage_table = age_groups_model %>% combineAgeBreaks(coverage_by_age)
-  
-  if(return_table) return(coverage_by_age)
-  else return(coverage_table[, value])
-}
 
 getVaccineCoverageRoutine = function(age_groups_model, age_breaks, coverage, return_table = FALSE){
   if(length(coverage) == 1 & length(age_breaks) > 2){
@@ -1119,5 +568,4 @@
   
   if(return_table) return(coverage_by_age)
   else return(coverage_by_age[, value])
-}
->>>>>>> 4b711edb
+}